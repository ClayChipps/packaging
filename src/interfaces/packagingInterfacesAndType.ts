--- conflicted
+++ resolved
@@ -110,7 +110,6 @@
   HasMetadataRemoved?: boolean;
 };
 
-<<<<<<< HEAD
 export type Package1Display = {
   MetadataPackageVersionId: string;
   MetadataPackageId: string;
@@ -118,7 +117,8 @@
   Version: string;
   ReleaseState: string;
   BuildNumber: number;
-=======
+};
+
 export type PackageType = 'Managed' | 'Unlocked';
 
 export type PackageCreateOptions = {
@@ -207,5 +207,4 @@
   project: SfProject;
   includeUserLicenses: boolean;
   generateProfileInformation: boolean;
->>>>>>> 3c0a6ecd
 };