/*
 * Copyright (c) 2022, salesforce.com, inc.
 * All rights reserved.
 * Licensed under the BSD 3-Clause license.
 * For full license text, see LICENSE.txt file in the repo root or https://opensource.org/licenses/BSD-3-Clause
 */
export * from './package';
export * from './packageInstall';
export * from './packageVersion';
export * from './packageList';
export * from './packageVersionCreateRequest';
export { listPackageVersions } from './packageVersionList';
export { createPackage } from './packageCreate';
export { deletePackage } from './packageDelete';
<<<<<<< HEAD
export * from './packageInstalledList';
=======
export { uninstallPackage } from './packageUninstall';
>>>>>>> a4070292
<|MERGE_RESOLUTION|>--- conflicted
+++ resolved
@@ -12,8 +12,5 @@
 export { listPackageVersions } from './packageVersionList';
 export { createPackage } from './packageCreate';
 export { deletePackage } from './packageDelete';
-<<<<<<< HEAD
-export * from './packageInstalledList';
-=======
 export { uninstallPackage } from './packageUninstall';
->>>>>>> a4070292
+export * from './packageInstalledList';