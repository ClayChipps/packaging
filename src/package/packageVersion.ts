--- conflicted
+++ resolved
@@ -5,9 +5,6 @@
  * For full license text, see LICENSE.txt file in the repo root or https://opensource.org/licenses/BSD-3-Clause
  */
 
-<<<<<<< HEAD
-import { Connection, Lifecycle, Messages, PollingClient, SfProject, StatusResult } from '@salesforce/core';
-=======
 import {
   Connection,
   Messages,
@@ -17,7 +14,6 @@
   StatusResult,
   NamedPackageDir,
 } from '@salesforce/core';
->>>>>>> 29985993
 import { Duration } from '@salesforce/kit';
 import {
   PackageSaveResult,
@@ -28,24 +24,20 @@
   PackagingSObjects,
 } from '../interfaces';
 import * as pkgUtils from '../utils/packageUtils';
-import { combineSaveErrors } from '../utils';
-<<<<<<< HEAD
-import { getPackageAliasesFromId } from '../utils/packageUtils';
-=======
-import { generatePackageAliasEntry, getConfigPackageDirectory } from '../utils/packageUtils';
->>>>>>> 29985993
+import {
+  combineSaveErrors,
+  generatePackageAliasEntry,
+  getConfigPackageDirectory,
+  getPackageAliasesFromId,
+} from '../utils/packageUtils';
 import { PackageVersionCreate } from './packageVersionCreate';
 import { getPackageVersionReport } from './packageVersionReport';
 import { getCreatePackageVersionCreateRequestReport } from './packageVersionCreateRequestReport';
 import { Package } from './package';
 
 Messages.importMessagesDirectory(__dirname);
-// const messages = Messages.loadMessages('@salesforce/packaging', 'messages');
-// const logger = Logger.childFromRoot('packageVersionCreate');
 export class PackageVersion {
-  // @ts-ignore
   private readonly project: SfProject;
-  // @ts-ignore
   private readonly connection: Connection;
 
   public constructor(private options: PackageVersionOptions) {
@@ -68,16 +60,7 @@
   ): Promise<Partial<PackageVersionCreateRequestResult>> {
     const pvc = new PackageVersionCreate({ ...options, ...this.options });
     const createResult = await pvc.createPackageVersion();
-<<<<<<< HEAD
     return await this.waitForCreateVersion(createResult.Id, polling).catch((err: Error) => {
-=======
-    const waitResult = await this.waitForCreateVersion(
-      createResult.Package2Id,
-      createResult.Id,
-      options.wait ?? Duration.milliseconds(0),
-      options.pollInterval ? options.pollInterval : Duration.seconds(30)
-    ).catch((err: Error) => {
->>>>>>> 29985993
       // TODO
       // until package2 is GA, wrap perm-based errors w/ 'contact sfdc' action (REMOVE once package2 is GA'd)
       throw pkgUtils.applyErrorAction(err);
@@ -148,19 +131,13 @@
    * @param polling frequency and timeout Durations to be used in polling
    * */
   public async waitForCreateVersion(
-    packageId: string,
     createPackageVersionRequestId: string,
     polling: { frequency: Duration; timeout: Duration }
   ): Promise<PackageVersionCreateRequestResult> {
     if (polling.timeout?.milliseconds <= 0) {
       return await this.getCreateVersionReport(createPackageVersionRequestId);
     }
-<<<<<<< HEAD
     let remainingWaitTime: Duration = polling.timeout;
-=======
-    const resolvedWait = await this.resolveOrgDependentPollingTime(packageId, wait, interval);
-    let remainingWaitTime: Duration = wait;
->>>>>>> 29985993
     let report: PackageVersionCreateRequestResult;
     const pollingClient = await PollingClient.create({
       poll: async (): Promise<StatusResult> => {
@@ -217,13 +194,9 @@
             return { completed: true, payload: report };
         }
       },
-<<<<<<< HEAD
+
       frequency: polling.frequency,
       timeout: polling.timeout,
-=======
-      frequency: interval,
-      timeout: resolvedWait,
->>>>>>> 29985993
     });
     try {
       return pollingClient.subscribe<PackageVersionCreateRequestResult>();
@@ -277,36 +250,6 @@
     }
     updateResult.id = await pkgUtils.getSubscriberPackageVersionId(packageVersionId, this.connection);
     return updateResult;
-  }
-
-  /**
-   * Increase the wait time for a package version that is org dependent.
-   *
-   * @param resolvedPackageId
-   * @param pollInterval
-   * @param wait
-   * @private
-   */
-  private async resolveOrgDependentPollingTime(
-    resolvedPackageId: string,
-    wait: Duration,
-    pollInterval: Duration
-  ): Promise<Duration> {
-    // If we are polling check to see if the package is Org-Dependent, if so, update the poll time
-    if (wait.milliseconds > 0) {
-      const query = `SELECT IsOrgDependent FROM Package2 WHERE Id = '${resolvedPackageId}'`;
-      try {
-        const pkgQueryResult = await this.connection.singleRecordQuery<PackagingSObjects.Package2>(query, {
-          tooling: true,
-        });
-        if (pkgQueryResult.IsOrgDependent) {
-          return Duration.seconds((60 / pollInterval.seconds) * wait.seconds);
-        }
-      } catch {
-        // do nothing
-      }
-    }
-    return wait;
   }
 
   private async updateProjectWithPackageVersion(
@@ -337,7 +280,7 @@
     packageVersion: PackagingSObjects.Package2Version,
     withProject: SfProject,
     packageVersionVersionString: string
-  ) {
+  ): Promise<void> {
     const pkg = await (await Package.create({ connection: this.connection })).getPackage(packageVersion.Package2Id);
     const pkgDir =
       getConfigPackageDirectory(withProject.getPackageDirectories(), 'id', pkg.Id) ?? ({} as NamedPackageDir);
