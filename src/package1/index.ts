/*
 * Copyright (c) 2022, salesforce.com, inc.
 * All rights reserved.
 * Licensed under the BSD 3-Clause license.
 * For full license text, see LICENSE.txt file in the repo root or https://opensource.org/licenses/BSD-3-Clause
 */
export * from './packageVersion1GP';
<<<<<<< HEAD
export * from './packageDisplay';
=======
export * from './package1VersionCreateGet';
>>>>>>> 3c0a6ecd
<|MERGE_RESOLUTION|>--- conflicted
+++ resolved
@@ -5,8 +5,5 @@
  * For full license text, see LICENSE.txt file in the repo root or https://opensource.org/licenses/BSD-3-Clause
  */
 export * from './packageVersion1GP';
-<<<<<<< HEAD
 export * from './packageDisplay';
-=======
-export * from './package1VersionCreateGet';
->>>>>>> 3c0a6ecd
+export * from './package1VersionCreateGet';