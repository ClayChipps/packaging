--- conflicted
+++ resolved
@@ -42,15 +42,9 @@
   ],
   "dependencies": {
     "@oclif/core": "^2.15.0",
-<<<<<<< HEAD
     "@salesforce/core": "^5.3.14",
-    "@salesforce/kit": "^3.0.12",
+    "@salesforce/kit": "^3.0.15",
     "@salesforce/schemas": "^1.6.1",
-=======
-    "@salesforce/core": "^5.3.9",
-    "@salesforce/kit": "^3.0.15",
-    "@salesforce/schemas": "^1.6.0",
->>>>>>> 973e6edb
     "@salesforce/source-deploy-retrieve": "^9.7.28",
     "@salesforce/ts-types": "^2.0.9",
     "fast-xml-parser": "^4.3.1",
