/*
 * Copyright (c) 2020, salesforce.com, inc.
 * All rights reserved.
 * Licensed under the BSD 3-Clause license.
 * For full license text, see LICENSE.txt file in the repo root or https://opensource.org/licenses/BSD-3-Clause
 */
import * as path from 'path';
import { expect } from 'chai';
import { readJSON } from 'fs-extra';

import { TestSession, execCmd } from '@salesforce/cli-plugins-testkit';
import { Duration, sleep } from '@salesforce/kit';
import { ProjectJson } from '@salesforce/core/lib/sfProject';
import { ConfigAggregator, Lifecycle, Org, SfProject } from '@salesforce/core';
import { uniqid } from '@salesforce/core/lib/testSetup';
import {
  PackageCreateOptions,
  PackageVersionCreateReportProgress,
  PackageVersionCreateRequestResultInProgressStatuses,
} from '../../src/interfaces';
import { createPackage } from '../../src/package';
import { uninstallPackage } from '../../src/package';
import { packageInstalledList } from '../../src/package';
import { deletePackage } from '../../src/package';
import { PackageVersion } from '../../src/package';
import { Package } from '../../src/package';
import { PackagingSObjects } from '../../src/interfaces';

let session: TestSession;

const VERSION_CREATE_RESPONSE_KEYS = [
  'Id',
  'Status',
  'Package2Id',
  'Package2VersionId',
  'SubscriberPackageVersionId',
  'Tag',
  'Branch',
  'Error',
  'CreatedDate',
  'HasMetadataRemoved',
  'CreatedBy',
];

// version
const TAG = 'Release 1.0.0';
const BRANCH = 'main';

// prefixes
const PKG2_ID_PREFIX = '0Ho';
const SUBSCRIBER_PKG_VERSION_UNINSTALL_ID_PREFIX = '06y';
const PKG2_VERSION_CREATE_REQUEST_ID_PREFIX = '08c';

const SUB_ORG_ALIAS = 'pk2TargetOrg';
const WAIT_INTERVAL_MS = 8000;
const INSTALLATION_KEY = '123456';

describe('Integration tests for @salesforce/packaging library', function () {
  let pkgId = ''; // 0Ho
  let pkgCreateVersionRequestId = ''; // 08c
  let subscriberPkgVersionId = ''; // 04t
  let installReqId = '';
  let uninstallReqId = ''; // 06y
  let pkgName = '';
  let configAggregator: ConfigAggregator;
  let devHubOrg: Org;
  let scratchOrg: Org;
  let project: SfProject;
  before('pkgSetup', async () => {
    process.env.TESTKIT_EXECUTABLE_PATH = 'sfdx';
    // will auth the hub
    session = await TestSession.create({
      project: {
        sourceDir: path.join('test', 'package', 'resources', 'packageProject'),
      },
      setupCommands: [
        'sfdx config:set restDeploy=false',
        `sfdx force:org:create -d 1 -a ${SUB_ORG_ALIAS} -f config/project-scratch-def.json`,
      ],
    });
    pkgName = uniqid({ template: 'pnh-dancingbears-', length: 16 });
    configAggregator = await ConfigAggregator.create();
    devHubOrg = await Org.create({ aliasOrUsername: configAggregator.getPropertyValue<string>('target-dev-hub') });
    scratchOrg = await Org.create({ aliasOrUsername: SUB_ORG_ALIAS });
    project = await SfProject.resolve();
  });

  after(async () => {
    await session?.zip();
    await session?.clean();
  });

<<<<<<< HEAD
  describe('create package/version/update package/update package version', () => {
=======
  describe('create/update/promote new package version', () => {
>>>>>>> 6ecd97bb
    it('package create', async () => {
      const options: PackageCreateOptions = {
        name: pkgName,
        packageType: 'Unlocked',
        path: 'force-app',
        description: "Don't ease, don't ease, don't ease me in.",
        noNamespace: undefined,
        orgDependent: false,
        errorNotificationUsername: undefined,
      };
      const result = await createPackage(devHubOrg.getConnection(), project, options);

      pkgId = result.Id;
      expect(pkgId).to.be.ok;
      expect(pkgId).to.match(new RegExp(PKG2_ID_PREFIX));

      // verify update to project.json packageDiretory using fs
      const projectFile = (await readJSON(path.join(session.project.dir, 'sfdx-project.json'))) as ProjectJson;
      expect(projectFile).to.have.property('packageDirectories').with.length(1);
      expect(projectFile.packageDirectories[0]).to.include.keys(['package', 'versionName', 'versionNumber']);
      expect(projectFile.packageDirectories[0].package).to.equal(pkgName);
      expect(projectFile.packageAliases).to.deep.equal({
        [pkgName]: pkgId,
      });
    });

    it('package version create', async () => {
      const pv = new PackageVersion({ project, connection: devHubOrg.getConnection() });
      const result = await pv.create({
        packageId: pkgId,
        tag: TAG,
        codecoverage: true,
        branch: BRANCH,
        installationkey: INSTALLATION_KEY,
        installationkeybypass: true,
        definitionfile: path.join(session.project.dir, 'config', 'project-scratch-def.json'),
        versiondescription: 'This is a test',
        validateschema: true,
      });
      expect(result.Id).to.match(
        new RegExp(PKG2_VERSION_CREATE_REQUEST_ID_PREFIX),
        `\n${JSON.stringify(result, undefined, 2)}`
      );
      pkgCreateVersionRequestId = result.Id;
      pkgId = result.Package2Id;
    });

    it('get package version create report', async () => {
      const pv = new PackageVersion({ project, connection: devHubOrg.getConnection() });
      const result = await pv.getCreateVersionReport(pkgCreateVersionRequestId);
      expect(result).to.include.keys(VERSION_CREATE_RESPONSE_KEYS);

      if (result.Status === 'Error') {
        throw new Error(`pv.getCreateVersionReport failed with status Error: ${result.Error.join(';')}`);
      }
    });

    it('wait for package version create to finish', async () => {
      const pv = new PackageVersion({ project, connection: devHubOrg.getConnection() });
      // "enqueued", "in-progress", "success", "error" and "timed-out"
      Lifecycle.getInstance().on('enqueued', async (results: PackageVersionCreateReportProgress) => {
        expect(results.Status).to.equal(PackagingSObjects.Package2VersionStatus.queued);
      });
      Lifecycle.getInstance().on('in-progress', async (results: PackageVersionCreateReportProgress) => {
        // eslint-disable-next-line no-console
        console.log(`in-progress: ${JSON.stringify(results, undefined, 2)}`);
        expect(PackageVersionCreateRequestResultInProgressStatuses).to.include(results.Status);
      });
      Lifecycle.getInstance().on('success', async (results: PackageVersionCreateReportProgress) => {
        expect(results.Status).to.equal(PackagingSObjects.Package2VersionStatus.success);
      });
      const result = await pv.waitForCreateVersion(pkgCreateVersionRequestId, {
        frequency: Duration.seconds(30),
        timeout: Duration.minutes(10),
      });
      expect(result).to.include.keys(VERSION_CREATE_RESPONSE_KEYS);

      subscriberPkgVersionId = result.SubscriberPackageVersionId;

      if (result.Status === 'Error') {
        throw new Error(`pv.waitForCreateVersion failed with status Error: ${result.Error.join(';')}`);
      }
    });

    it('verifies packageversionrequest is in hubforce via package:version:create:list', () => {
      const result = execCmd<[{ Status: string; Id: string }]>('force:package:version:create:list --json').jsonOutput
        .result;

      expect(result).to.have.length.at.least(1);
      result.map((item) => expect(item).to.have.all.keys(VERSION_CREATE_RESPONSE_KEYS));
      expect(
        result.filter((item) => item.Id === pkgCreateVersionRequestId),
        `Did not find Package2CreateVersionRequestId '${pkgCreateVersionRequestId}' in 'force:package:version:create:list' result`
      ).to.have.length(1);
    });

    it('force:package:version:report', async () => {
      const pv = new PackageVersion({ project, connection: devHubOrg.getConnection() });
      const result = await pv.report(subscriberPkgVersionId);

      expect(result).to.not.have.property('Id');
      expect(result.Package2Id).to.equal(
        pkgId,
        `Package Version Report Package Id mismatch: expected '${pkgId}', got '${result.Package2Id}'`
      );
      expect(result.SubscriberPackageVersionId).to.equal(
        subscriberPkgVersionId,
        `Package Version Report Subscriber Package Version Id mismatch: expected '${subscriberPkgVersionId}', got '${result.SubscriberPackageVersionId}'`
      );

      // TODO: PVC command writes new version to sfdx-project.json
      const projectFile = (await readJSON(path.join(session.project.dir, 'sfdx-project.json'))) as ProjectJson;

      // eslint-disable-next-line no-console
      console.log(`projectFile: ${JSON.stringify(projectFile, undefined, 2)}`);

      expect(result.Description).to.equal(
        projectFile.packageDirectories[0].versionDescription,
        `'force:package:version:report' Description mismatch: expected '${projectFile.packageDirectories[0].versionDescription}', got '${result.Description}'`
      );

      expect(result.Name).to.equal(
        projectFile.packageDirectories[0].versionName,
        `'force:package:version:report' Name mismatch: expected '${projectFile.packageDirectories[0].versionName}', got '${result.Name}'`
      );

      const version = projectFile.packageDirectories[0].versionNumber.replace('NEXT', '1');
      expect(result.Version).to.equal(
        version,
        `'force:package:version:report' Version mismatch: expected '${version}', got '${result.Version}'`
      );

      expect(result.IsReleased, 'Expected IsReleased to be false').to.be.false;
      expect(Object.values(projectFile.packageAliases).some((id) => id === subscriberPkgVersionId)).to.be.true;
    });

    it('will update the package version with a new branch', async () => {
      const pv = new PackageVersion({ connection: devHubOrg.getConnection(), project });
      const result = await pv.update(subscriberPkgVersionId, { Branch: 'superFunBranch' });
      expect(result).to.include.keys('id', 'success', 'errors');
      expect(result.id.startsWith('04t')).to.be.true;
      expect(result.success).to.be.true;
      expect(result.errors).to.deep.equal([]);
    });

    it('will promote the package version', async () => {
      const pvc = new PackageVersion({ connection: devHubOrg.getConnection(), project });
      const result = await pvc.promote(subscriberPkgVersionId);
      expect(result).to.have.all.keys('id', 'success', 'errors');
    });

    it('will update the package', async () => {
      const pkg = new Package({ connection: devHubOrg.getConnection() });
      const result = await pkg.update({ Id: pkgId, Description: 'new package description' });
      expect(result).to.have.all.keys('id', 'success', 'errors');
      expect(result.id.startsWith('0Ho')).to.be.true;
      expect(result.success).to.be.true;
      expect(result.errors).to.deep.equal([]);
    });
  });

  describe('install the package in scratch org', () => {
    it('install package async', async () => {
      const pkg = new Package({ connection: scratchOrg.getConnection() });
      await pkg.waitForPublish(subscriberPkgVersionId, 10, INSTALLATION_KEY);
      const result = await pkg.install({
        SubscriberPackageVersionKey: subscriberPkgVersionId,
        Password: INSTALLATION_KEY,
      });
      expect(result).to.have.property('Status', 'IN_PROGRESS');
      expect(result).to.have.property('Errors', null);
      expect(result).to.have.property('SubscriberPackageVersionKey', subscriberPkgVersionId);
      expect(result).to.have.property('Id');

      installReqId = result.Id;
    });

    it('getInstallStatus until it finishes', async () => {
      const waitForInstallRequestAndValidate = async (counter = 1): Promise<{ Status: string }> => {
        const pkg = new Package({ connection: scratchOrg.getConnection() });
        const pollResult = await pkg.getInstallStatus(installReqId);

        expect(pollResult).to.have.property('Status');
        expect(pollResult).to.have.property('Id', installReqId);
        expect(pollResult).to.have.property('Errors', null);
        expect(pollResult).to.have.property('SubscriberPackageVersionKey', subscriberPkgVersionId);

        if (pollResult.Status === 'IN_PROGRESS' && counter < 80) {
          return sleep(WAIT_INTERVAL_MS, Duration.Unit.MILLISECONDS).then(() =>
            waitForInstallRequestAndValidate(counter++)
          );
        } else {
          // break out of recursion, validate pollResult
          expect(
            pollResult.Status,
            `Checked InstallRequest ${counter} time(s) with interval of ${WAIT_INTERVAL_MS} ms and failed test with Status=${pollResult.Status}`
          ).to.equal('SUCCESS');
          return pollResult;
        }
      };
      const result = await waitForInstallRequestAndValidate();
      expect(result.Status).to.equal('SUCCESS');
    });

    it('packageInstalledList returns the correct information', async () => {
      const connection = scratchOrg.getConnection();
      const result = await packageInstalledList(connection);
      const foundRecord = result.filter((item) => item.SubscriberPackageVersion.Id === subscriberPkgVersionId);

      expect(result).to.have.length.at.least(1);
      expect(foundRecord, `Did not find SubscriberPackageVersionId ${subscriberPkgVersionId}`).to.have.length(1);
      expect(foundRecord[0]).to.have.property('Id');
      expect(foundRecord[0]).to.have.property('SubscriberPackageId');
      expect(foundRecord[0].SubscriberPackage).to.have.property('Name');
      expect(foundRecord[0].SubscriberPackage).to.have.property('NamespacePrefix');
      expect(foundRecord[0].SubscriberPackageVersion).to.have.property('Id');
      expect(foundRecord[0].SubscriberPackageVersion).to.have.property('Name');
      expect(foundRecord[0].SubscriberPackageVersion).to.have.property('MajorVersion');
      expect(foundRecord[0].SubscriberPackageVersion).to.have.property('MinorVersion');
      expect(foundRecord[0].SubscriberPackageVersion).to.have.property('PatchVersion');
      expect(foundRecord[0].SubscriberPackageVersion).to.have.property('BuildNumber');
    });
  });

  describe('uninstall the package', () => {
    it('uninstallPackage', async () => {
      const conn = scratchOrg.getConnection();
      const result = await uninstallPackage(subscriberPkgVersionId, conn);

      expect(result).to.include.keys(['Status', 'Id', 'SubscriberPackageVersionId']);
      uninstallReqId = result.Id;
      expect(uninstallReqId).to.match(new RegExp(SUBSCRIBER_PKG_VERSION_UNINSTALL_ID_PREFIX));

      // sometimes uninstall is pretty fast!
      expect(['InProgress', 'Success'].includes(result.Status));
      expect(result).to.have.property('SubscriberPackageVersionId', subscriberPkgVersionId);
    });

    it('runs force:package:uninstall:report to wait for results', async () => {
      const MAX_TRIES = 40;

      const waitForUninstallRequestAndValidate = async (
        counter = 1
      ): Promise<{
        Status: string;
        SubscriberPackageVersionId?: string;
      }> => {
        const pollResult = execCmd<{ Status: string; Id: string }>(
          `force:package:uninstall:report --targetusername ${SUB_ORG_ALIAS} --requestid ${uninstallReqId} --json`
        ).jsonOutput.result;

        if (pollResult.Status === 'InProgress' && counter < MAX_TRIES) {
          return sleep(WAIT_INTERVAL_MS, Duration.Unit.MILLISECONDS).then(() =>
            waitForUninstallRequestAndValidate(counter++)
          );
        } else {
          // break out of recursion, validate result
          expect(
            pollResult.Status,
            `Checked UninstallRequest ${counter} time(s) with interval of ${WAIT_INTERVAL_MS} ms and failed test with Status=${pollResult.Status}.`
          ).to.equal('Success');
          return pollResult;
        }
      };
      const result = await waitForUninstallRequestAndValidate();

      expect(result.Status).to.equal('Success');
      expect(result).to.have.property('Id').to.match(new RegExp(SUBSCRIBER_PKG_VERSION_UNINSTALL_ID_PREFIX));
      expect(result.SubscriberPackageVersionId).to.equal(subscriberPkgVersionId);
      expect(result).to.include.keys([
        'CreatedDate',
        'CreatedById',
        'LastModifiedDate',
        'LastModifiedById',
        'SystemModstamp',
      ]);
    });

    it('gets an error trying to uninstall again (and waiting for the result)', () => {
      execCmd<{ Status: string; Id: string }>(
        `force:package:uninstall:report --targetusername ${SUB_ORG_ALIAS} --requestid ${uninstallReqId} --wait 20`,
        { ensureExitCode: 1 }
      );
    });

    it('gets zero results from package:installed:list', () => {
      const result = execCmd<[]>(`force:package:installed:list --targetusername ${SUB_ORG_ALIAS} --json`, {
        ensureExitCode: 0,
      }).jsonOutput.result;
      expect(result).to.have.length(0);
    });
  });

  describe('delete package/version from the devhub', () => {
    it('deletes the package version', async () => {
      const pv = new PackageVersion({ project, connection: devHubOrg.getConnection() });
      const result = await pv.delete(subscriberPkgVersionId);
      expect(result.success).to.be.true;
      expect(result.id).to.equal(subscriberPkgVersionId);
    });

    it('deletes the package', async () => {
      const result = await deletePackage(pkgId, project, devHubOrg.getConnection(), false);
      expect(result.success).to.be.true;
      expect(result.id).to.be.equal(pkgId);
    });
  });
});<|MERGE_RESOLUTION|>--- conflicted
+++ resolved
@@ -90,11 +90,7 @@
     await session?.clean();
   });
 
-<<<<<<< HEAD
-  describe('create package/version/update package/update package version', () => {
-=======
-  describe('create/update/promote new package version', () => {
->>>>>>> 6ecd97bb
+  describe('create package/package version, report on pvc, update package/promote package', () => {
     it('package create', async () => {
       const options: PackageCreateOptions = {
         name: pkgName,
