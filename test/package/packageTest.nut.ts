/*
 * Copyright (c) 2020, salesforce.com, inc.
 * All rights reserved.
 * Licensed under the BSD 3-Clause license.
 * For full license text, see LICENSE.txt file in the repo root or https://opensource.org/licenses/BSD-3-Clause
 */
import * as path from 'path';
import { expect } from 'chai';
import { readJSON } from 'fs-extra';

import { TestSession, execCmd } from '@salesforce/cli-plugins-testkit';
import { Duration, sleep } from '@salesforce/kit';
import { ProjectJson } from '@salesforce/core/lib/sfProject';
import { ConfigAggregator, Lifecycle, Org, SfProject } from '@salesforce/core';
import { uniqid } from '@salesforce/core/lib/testSetup';
import {
  PackageCreateOptions,
  PackageVersionCreateReportProgress,
  PackageVersionCreateRequestResultInProgressStatuses,
} from '../../src/interfaces';
import { createPackage } from '../../src/package';
import { uninstallPackage } from '../../src/package';
import { packageInstalledList } from '../../src/package';
import { deletePackage } from '../../src/package';
import { PackageVersion } from '../../src/package';
import { Package } from '../../src/package';
import { PackagingSObjects } from '../../src/interfaces';

let session: TestSession;

const VERSION_CREATE_RESPONSE_KEYS = [
  'Id',
  'Status',
  'Package2Id',
  'Package2VersionId',
  'SubscriberPackageVersionId',
  'Tag',
  'Branch',
  'Error',
  'CreatedDate',
  'HasMetadataRemoved',
  'CreatedBy',
];

// version
const TAG = 'Release 1.0.0';
const BRANCH = 'main';

// prefixes
const PKG2_ID_PREFIX = '0Ho';
const SUBSCRIBER_PKG_VERSION_UNINSTALL_ID_PREFIX = '06y';
const PKG2_VERSION_CREATE_REQUEST_ID_PREFIX = '08c';

const SUB_ORG_ALIAS = 'pk2TargetOrg';
const WAIT_INTERVAL_MS = 8000;
const INSTALLATION_KEY = '123456';

describe('Integration tests for @salesforce/packaging library', function () {
  let pkgId = ''; // 0Ho
  let pkgCreateVersionRequestId = ''; // 08c
  let subscriberPkgVersionId = ''; // 04t
  let installReqId = '';
  let uninstallReqId = ''; // 06y
  let pkgName = '';
  let configAggregator: ConfigAggregator;
  let devHubOrg: Org;
  let scratchOrg: Org;
  let project: SfProject;
  before('pkgSetup', async () => {
    process.env.TESTKIT_EXECUTABLE_PATH = 'sfdx';
    // will auth the hub
    session = await TestSession.create({
      project: {
        sourceDir: path.join('test', 'package', 'resources', 'packageProject'),
      },
      setupCommands: [
        'sfdx config:set restDeploy=false',
        `sfdx force:org:create -d 1 -a ${SUB_ORG_ALIAS} -f config/project-scratch-def.json`,
      ],
    });
    pkgName = uniqid({ template: 'pnh-dancingbears-', length: 16 });
    configAggregator = await ConfigAggregator.create();
    devHubOrg = await Org.create({ aliasOrUsername: configAggregator.getPropertyValue<string>('target-dev-hub') });
    scratchOrg = await Org.create({ aliasOrUsername: SUB_ORG_ALIAS });
    project = await SfProject.resolve();
  });

  after(async () => {
    await session?.zip();
    await session?.clean();
  });

  describe('create package/version', () => {
    it('package create', async () => {
      const options: PackageCreateOptions = {
        name: pkgName,
        packageType: 'Unlocked',
        path: 'force-app',
        description: "Don't ease, don't ease, don't ease me in.",
        noNamespace: undefined,
        orgDependent: false,
        errorNotificationUsername: undefined,
      };
      const result = await createPackage(devHubOrg.getConnection(), project, options);

      pkgId = result.Id;
      expect(pkgId).to.be.ok;
      expect(pkgId).to.match(new RegExp(PKG2_ID_PREFIX));

      // verify update to project.json packageDiretory using fs
      const projectFile = (await readJSON(path.join(session.project.dir, 'sfdx-project.json'))) as ProjectJson;
      expect(projectFile).to.have.property('packageDirectories').with.length(1);
      expect(projectFile.packageDirectories[0]).to.include.keys(['package', 'versionName', 'versionNumber']);
      expect(projectFile.packageDirectories[0].package).to.equal(pkgName);
      expect(projectFile.packageAliases).to.deep.equal({
        [pkgName]: pkgId,
      });
    });

    it('package version create', async () => {
      const pv = new PackageVersion({ project, connection: devHubOrg.getConnection() });
      const result = await pv.create({
        packageId: pkgId,
        tag: TAG,
        branch: BRANCH,
        installationkey: INSTALLATION_KEY,
        installationkeybypass: true,
        definitionfile: path.join(session.project.dir, 'config', 'project-scratch-def.json'),
        versiondescription: 'This is a test',
        validateschema: true,
      });
      expect(result.Id).to.match(
        new RegExp(PKG2_VERSION_CREATE_REQUEST_ID_PREFIX),
        `\n${JSON.stringify(result, undefined, 2)}`
      );
      pkgCreateVersionRequestId = result.Id;
      pkgId = result.Package2Id;
    });

    it('get package version create report', async () => {
      const pv = new PackageVersion({ project, connection: devHubOrg.getConnection() });
      const result = await pv.getCreateVersionReport(pkgCreateVersionRequestId);
      expect(result).to.include.keys(VERSION_CREATE_RESPONSE_KEYS);

      if (result.Status === 'Error') {
        throw new Error(`pv.getCreateVersionReport failed with status Error: ${result.Error.join(';')}`);
      }
    });

    it('wait for package version create to finish', async () => {
      const pv = new PackageVersion({ project, connection: devHubOrg.getConnection() });
      // "enqueued", "in-progress", "success", "error" and "timed-out"
      Lifecycle.getInstance().on('enqueued', async (results: PackageVersionCreateReportProgress) => {
        expect(results.Status).to.equal(PackagingSObjects.Package2VersionStatus.queued);
      });
      Lifecycle.getInstance().on('in-progress', async (results: PackageVersionCreateReportProgress) => {
        // eslint-disable-next-line no-console
        console.log(`in-progress: ${JSON.stringify(results, undefined, 2)}`);
        expect(PackageVersionCreateRequestResultInProgressStatuses).to.include(results.Status);
      });
      Lifecycle.getInstance().on('success', async (results: PackageVersionCreateReportProgress) => {
        expect(results.Status).to.equal(PackagingSObjects.Package2VersionStatus.success);
      });
<<<<<<< HEAD
      const result = await pv.waitForCreateVersion(pkgCreateVersionRequestId, {
        frequency: Duration.seconds(30),
        timeout: Duration.minutes(10),
      });
=======
      const result = await pv.waitForCreateVersion(
        pkgId,
        pkgCreateVersionRequestId,
        Duration.minutes(10),
        Duration.seconds(30)
      );
>>>>>>> 29985993
      expect(result).to.include.keys(VERSION_CREATE_RESPONSE_KEYS);

      subscriberPkgVersionId = result.SubscriberPackageVersionId;

      if (result.Status === 'Error') {
        throw new Error(`pv.waitForCreateVersion failed with status Error: ${result.Error.join(';')}`);
      }
    });

    it('verifies packageversionrequest is in hubforce via package:version:create:list', () => {
      const result = execCmd<[{ Status: string; Id: string }]>('force:package:version:create:list --json').jsonOutput
        .result;

      expect(result).to.have.length.at.least(1);
      result.map((item) => expect(item).to.have.all.keys(VERSION_CREATE_RESPONSE_KEYS));
      expect(
        result.filter((item) => item.Id === pkgCreateVersionRequestId),
        `Did not find Package2CreateVersionRequestId '${pkgCreateVersionRequestId}' in 'force:package:version:create:list' result`
      ).to.have.length(1);
    });

    it('force:package:version:report', async () => {
      const pv = new PackageVersion({ project, connection: devHubOrg.getConnection() });
      const result = await pv.report(subscriberPkgVersionId);

      expect(result).to.not.have.property('Id');
      expect(result.Package2Id).to.equal(
        pkgId,
        `Package Version Report Package Id mismatch: expected '${pkgId}', got '${result.Package2Id}'`
      );
      expect(result.SubscriberPackageVersionId).to.equal(
        subscriberPkgVersionId,
        `Package Version Report Subscriber Package Version Id mismatch: expected '${subscriberPkgVersionId}', got '${result.SubscriberPackageVersionId}'`
      );

      // TODO: PVC command writes new version to sfdx-project.json
      const projectFile = (await readJSON(path.join(session.project.dir, 'sfdx-project.json'))) as ProjectJson;

      // eslint-disable-next-line no-console
      console.log(`projectFile: ${JSON.stringify(projectFile, undefined, 2)}`);

      expect(result.Description).to.equal(
        projectFile.packageDirectories[0].versionDescription,
        `'force:package:version:report' Description mismatch: expected '${projectFile.packageDirectories[0].versionDescription}', got '${result.Description}'`
      );

      expect(result.Name).to.equal(
        projectFile.packageDirectories[0].versionName,
        `'force:package:version:report' Name mismatch: expected '${projectFile.packageDirectories[0].versionName}', got '${result.Name}'`
      );

      const version = projectFile.packageDirectories[0].versionNumber.replace('NEXT', '1');
      expect(result.Version).to.equal(
        version,
        `'force:package:version:report' Version mismatch: expected '${version}', got '${result.Version}'`
      );

      expect(result.IsReleased, 'Expected IsReleased to be false').to.be.false;
    });
  });

  describe('install the package in scratch org', () => {
    it('install package async', async () => {
      const pkg = new Package({ connection: scratchOrg.getConnection() });
      await pkg.waitForPublish(subscriberPkgVersionId, 10, INSTALLATION_KEY);
      const result = await pkg.install({
        SubscriberPackageVersionKey: subscriberPkgVersionId,
        Password: INSTALLATION_KEY,
      });
      expect(result).to.have.property('Status', 'IN_PROGRESS');
      expect(result).to.have.property('Errors', null);
      expect(result).to.have.property('SubscriberPackageVersionKey', subscriberPkgVersionId);
      expect(result).to.have.property('Id');

      installReqId = result.Id;
    });

    it('getInstallStatus until it finishes', async () => {
      const waitForInstallRequestAndValidate = async (counter = 1): Promise<{ Status: string }> => {
        const pkg = new Package({ connection: scratchOrg.getConnection() });
        const pollResult = await pkg.getInstallStatus(installReqId);

        expect(pollResult).to.have.property('Status');
        expect(pollResult).to.have.property('Id', installReqId);
        expect(pollResult).to.have.property('Errors', null);
        expect(pollResult).to.have.property('SubscriberPackageVersionKey', subscriberPkgVersionId);

        if (pollResult.Status === 'IN_PROGRESS' && counter < 80) {
          return sleep(WAIT_INTERVAL_MS, Duration.Unit.MILLISECONDS).then(() =>
            waitForInstallRequestAndValidate(counter++)
          );
        } else {
          // break out of recursion, validate pollResult
          expect(
            pollResult.Status,
            `Checked InstallRequest ${counter} time(s) with interval of ${WAIT_INTERVAL_MS} ms and failed test with Status=${pollResult.Status}`
          ).to.equal('SUCCESS');
          return pollResult;
        }
      };
      const result = await waitForInstallRequestAndValidate();
      expect(result.Status).to.equal('SUCCESS');
    });

    it('packageInstalledList returns the correct information', async () => {
      const connection = scratchOrg.getConnection();
      const result = await packageInstalledList(connection);
      const foundRecord = result.filter((item) => item.SubscriberPackageVersion.Id === subscriberPkgVersionId);

      expect(result).to.have.length.at.least(1);
      expect(foundRecord, `Did not find SubscriberPackageVersionId ${subscriberPkgVersionId}`).to.have.length(1);
      expect(foundRecord[0]).to.have.property('Id');
      expect(foundRecord[0]).to.have.property('SubscriberPackageId');
      expect(foundRecord[0].SubscriberPackage).to.have.property('Name');
      expect(foundRecord[0].SubscriberPackage).to.have.property('NamespacePrefix');
      expect(foundRecord[0].SubscriberPackageVersion).to.have.property('Id');
      expect(foundRecord[0].SubscriberPackageVersion).to.have.property('Name');
      expect(foundRecord[0].SubscriberPackageVersion).to.have.property('MajorVersion');
      expect(foundRecord[0].SubscriberPackageVersion).to.have.property('MinorVersion');
      expect(foundRecord[0].SubscriberPackageVersion).to.have.property('PatchVersion');
      expect(foundRecord[0].SubscriberPackageVersion).to.have.property('BuildNumber');
    });
  });

  describe('uninstall the package', () => {
    it('uninstallPackage', async () => {
      const conn = scratchOrg.getConnection();
      const result = await uninstallPackage(subscriberPkgVersionId, conn);

      expect(result).to.include.keys(['Status', 'Id', 'SubscriberPackageVersionId']);
      uninstallReqId = result.Id;
      expect(uninstallReqId).to.match(new RegExp(SUBSCRIBER_PKG_VERSION_UNINSTALL_ID_PREFIX));

      // sometimes uninstall is pretty fast!
      expect(['InProgress', 'Success'].includes(result.Status));
      expect(result).to.have.property('SubscriberPackageVersionId', subscriberPkgVersionId);
    });

    it('runs force:package:uninstall:report to wait for results', async () => {
      const MAX_TRIES = 40;

      const waitForUninstallRequestAndValidate = async (
        counter = 1
      ): Promise<{
        Status: string;
        SubscriberPackageVersionId?: string;
      }> => {
        const pollResult = execCmd<{ Status: string; Id: string }>(
          `force:package:uninstall:report --targetusername ${SUB_ORG_ALIAS} --requestid ${uninstallReqId} --json`
        ).jsonOutput.result;

        if (pollResult.Status === 'InProgress' && counter < MAX_TRIES) {
          return sleep(WAIT_INTERVAL_MS, Duration.Unit.MILLISECONDS).then(() =>
            waitForUninstallRequestAndValidate(counter++)
          );
        } else {
          // break out of recursion, validate result
          expect(
            pollResult.Status,
            `Checked UninstallRequest ${counter} time(s) with interval of ${WAIT_INTERVAL_MS} ms and failed test with Status=${pollResult.Status}.`
          ).to.equal('Success');
          return pollResult;
        }
      };
      const result = await waitForUninstallRequestAndValidate();

      expect(result.Status).to.equal('Success');
      expect(result).to.have.property('Id').to.match(new RegExp(SUBSCRIBER_PKG_VERSION_UNINSTALL_ID_PREFIX));
      expect(result.SubscriberPackageVersionId).to.equal(subscriberPkgVersionId);
      expect(result).to.include.keys([
        'CreatedDate',
        'CreatedById',
        'LastModifiedDate',
        'LastModifiedById',
        'SystemModstamp',
      ]);
    });

    it('gets an error trying to uninstall again (and waiting for the result)', () => {
      execCmd<{ Status: string; Id: string }>(
        `force:package:uninstall:report --targetusername ${SUB_ORG_ALIAS} --requestid ${uninstallReqId} --wait 20`,
        { ensureExitCode: 1 }
      );
    });

    it('gets zero results from package:installed:list', () => {
      const result = execCmd<[]>(`force:package:installed:list --targetusername ${SUB_ORG_ALIAS} --json`, {
        ensureExitCode: 0,
      }).jsonOutput.result;
      expect(result).to.have.length(0);
    });
  });

  describe('delete package/version from the devhub', () => {
    it('deletes the package version', async () => {
      const pv = new PackageVersion({ project, connection: devHubOrg.getConnection() });
      const result = await pv.delete(subscriberPkgVersionId);
      expect(result.success).to.be.true;
      expect(result.id).to.equal(subscriberPkgVersionId);
    });

    it('deletes the package', async () => {
      const result = await deletePackage(pkgId, project, devHubOrg.getConnection(), false);
      expect(result.success).to.be.true;
      expect(result.id).to.be.equal(pkgId);
    });
  });
});<|MERGE_RESOLUTION|>--- conflicted
+++ resolved
@@ -161,19 +161,10 @@
       Lifecycle.getInstance().on('success', async (results: PackageVersionCreateReportProgress) => {
         expect(results.Status).to.equal(PackagingSObjects.Package2VersionStatus.success);
       });
-<<<<<<< HEAD
       const result = await pv.waitForCreateVersion(pkgCreateVersionRequestId, {
         frequency: Duration.seconds(30),
         timeout: Duration.minutes(10),
       });
-=======
-      const result = await pv.waitForCreateVersion(
-        pkgId,
-        pkgCreateVersionRequestId,
-        Duration.minutes(10),
-        Duration.seconds(30)
-      );
->>>>>>> 29985993
       expect(result).to.include.keys(VERSION_CREATE_RESPONSE_KEYS);
 
       subscriberPkgVersionId = result.SubscriberPackageVersionId;
