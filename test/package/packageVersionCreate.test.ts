--- conflicted
+++ resolved
@@ -10,12 +10,7 @@
 import { assert, expect } from 'chai';
 import { Connection, SfProject } from '@salesforce/core';
 import * as xml2js from 'xml2js';
-<<<<<<< HEAD
 import { MetadataResolver, PackageVersionCreate } from '../../src/package/packageVersionCreate';
-=======
-import { PackageVersionCreate, MetadataResolver } from '../../src/package/packageVersionCreate';
-import { PackageProfileApi } from '../../src/package/packageProfileApi';
->>>>>>> d82a56b5
 import { PackagingSObjects } from '../../src/interfaces';
 
 describe('Package Version Create', () => {
@@ -389,7 +384,7 @@
     // eslint-disable-next-line @typescript-eslint/no-explicit-any
     $$.SANDBOX.stub(MetadataResolver.prototype, 'generateMDFolderForArtifact' as any).resolves();
     $$.SANDBOX.stub(fs, 'existsSync').returns(true);
-    const writeFileSpy = $$.SANDBOX.spy(fs.promises, 'writeFile'); // this is called to write the final package2-descriptor.json file
+    const writeFileSpy = $$.SANDBOX.spy(fs.promises, 'writeFile');
 
     const pvc = new PackageVersionCreate({ connection, project, definitionfile: scratchOrgDefFileName, packageId });
     const result = await pvc.createPackageVersion();
@@ -406,9 +401,9 @@
       'SubscriberPackageVersionId',
       'Tag'
     );
+
     // eslint-disable-next-line @typescript-eslint/no-unsafe-assignment
-    const package2DescriptorJson = writeFileSpy.firstCall.args[1]; // get the package2-descriptor.json contents (args[1])
-    // verfiy that package2-descriptor.json contains the specified lanaguage
+    const package2DescriptorJson = writeFileSpy.firstCall.args[1]; // package2-descriptor.json contents
     expect(package2DescriptorJson).to.have.string('buildOrgLanguage');
   });
 
